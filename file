#!/usr/bin/python
# -*- coding: utf-8 -*-

# (c) 2012, Michael DeHaan <michael.dehaan@gmail.com>
#
# This file is part of Ansible
#
# Ansible is free software: you can redistribute it and/or modify
# it under the terms of the GNU General Public License as published by
# the Free Software Foundation, either version 3 of the License, or
# (at your option) any later version.
#
# Ansible is distributed in the hope that it will be useful,
# but WITHOUT ANY WARRANTY; without even the implied warranty of
# MERCHANTABILITY or FITNESS FOR A PARTICULAR PURPOSE.  See the
# GNU General Public License for more details.
#
# You should have received a copy of the GNU General Public License
# along with Ansible.  If not, see <http://www.gnu.org/licenses/>.

import shutil
import stat
import grp
import pwd
try:
    import selinux
    HAVE_SELINUX=True
except ImportError:
    HAVE_SELINUX=False

DOCUMENTATION = '''
---
module: file
short_description: Sets attributes of files
description: 
     - Sets attributes of files, symlinks, and directories, or removes
       files/symlinks/directories. Many other modules support the same options as
       the M(file) module - including M(copy), M(template), and M(assemble).
options:
  path:
    description:
      - defines the file being managed, unless when used with C(state=link), and then sets the destination to create a symbolic link to using I(src)
    required: true
    default: []
    aliases: []
  state:
    description:
      - If C(directory), all immediate subdirectories will be created if they
        do not exist. If C(file), the file will NOT be created if it does not
        exist, see the M(copy) or M(template) module if you want that behavior.
        If C(link), the symbolic link will be created or changed. If C(absent),
        directories will be recursively deleted, and files or symlinks will be
        unlinked.
    required: false
    default: file
    choices: [ file, link, directory, absent ]
  mode:
    required: false
    default: null
    choices: []
    description:
      - mode the file or directory should be, such as 0644 as would be fed to I(chmod)
  owner:
    required: false
    default: null
    choices: []
    description:
      - name of the user that should own the file/directory, as would be fed to I(chown)
  group:
    required: false
    default: null
    choices: []
    description:
      - name of the group that should own the file/directory, as would be fed to I(chown)
  src:
    required: false
    default: null
    choices: []
    description:
      - path of the file to link to (applies only to C(state=link)).
  seuser:
    required: false
    default: null
    choices: []
    description:
      - user part of SELinux file context. Will default to system policy, if
        applicable. If set to C(_default), it will use the C(user) portion of the
        policy if available
  serole:
    required: false
    default: null
    choices: []
    description:
      - role part of SELinux file context, C(_default) feature works as for I(seuser).
  setype:
    required: false
    default: null
    choices: []
    description:
      - type part of SELinux file context, C(_default) feature works as for I(seuser).
  selevel:
    required: false
    default: "s0"
    choices: []
    description:
      - level part of the SELinux file context. This is the MLS/MCS attribute,
        sometimes known as the C(range). C(_default) feature works as for
        I(seuser).
  context:
    required: false
    default: null
    choices: [ "default" ]
    description:
      - accepts only C(default) as value. This will restore a file's SELinux context
        in the policy. Does nothing if no default value is available.
  recurse:
    required: false
    default: no
    choices: [ "yes", "no" ]
    version_added: "1.1"
    description:
      - recursively set the specified file attributes (applies only to state=directory)
examples:
   - code: "file: path=/etc/foo.conf owner=foo group=foo mode=0644"
     description: Example from Ansible Playbooks
   - code: "file: src=/file/to/link/to dest=/path/to/symlink owner=foo group=foo state=link"
notes:
    - See also M(copy), M(template), M(assemble)
requirements: [ ]
author: Michael DeHaan
'''

def main():

    # FIXME: pass this around, should not use global
    global module

    module = AnsibleModule(
        check_invalid_arguments = False,
        argument_spec = dict(
            state = dict(choices=['file','directory','link','absent'], default='file'),
            path  = dict(aliases=['dest', 'name'], required=True),
<<<<<<< HEAD
            recurse  = dict(default='no', type='bool')
=======
            recurse  = dict(default='no', choices=BOOLEANS),
            diff_peek = dict(default=None)
>>>>>>> 46b78399
        ),
        add_file_common_args=True,
        supports_check_mode=True
    )

    params = module.params
    state  = params['state']
    params['path'] = path = os.path.expanduser(params['path'])

    # short-circuit for diff_peek
    if params.get('diff_peek', None) is not None:
        appears_binary = False
        try:
            f = open(path)
            b = f.read(8192)
            f.close()
            if b.find("\x00") != -1:
                appears_binary = True
        except:
            pass
        module.exit_json(path=path, changed=False, appears_binary=appears_binary)

    # source is both the source of a symlink or an informational passing of the src for a template module
    # or copy module, even if this module never uses it, it is needed to key off some things

    src = params.get('src', None)
    if src:
        src = os.path.expanduser(src)

    if src is not None and os.path.isdir(path) and state != "link":
        params['path'] = path = os.path.join(path, os.path.basename(src))

    file_args = module.load_file_common_arguments(params)

    if state == 'link' and (src is None or path is None):
        module.fail_json(msg='src and dest are required for "link" state')
    elif path is None:
        module.fail_json(msg='path is required')

    changed = False

    prev_state = 'absent'

    if os.path.lexists(path):
        if os.path.islink(path):
            prev_state = 'link'
        elif os.path.isdir(path):
            prev_state = 'directory'
        else:
            prev_state = 'file'

    if prev_state != 'absent' and state == 'absent':
        try:
            if prev_state == 'directory':
                if os.path.islink(path):
                    os.unlink(path)
                else:
                    try:
                        shutil.rmtree(path, ignore_errors=False)
                    except:
                        module.exit_json(msg="rmtree failed")
            else:
                os.unlink(path)
        except Exception, e:
            module.fail_json(path=path, msg=str(e))
        module.exit_json(path=path, changed=True)

    if prev_state != 'absent' and prev_state != state:
        module.fail_json(path=path, msg='refusing to convert between %s and %s for %s' % (prev_state, state, src))

    if prev_state == 'absent' and state == 'absent':
        module.exit_json(path=path, changed=False)

    if state == 'file':

        if prev_state != 'file':
            module.fail_json(path=path, msg='file (%s) does not exist, use copy or template module to create' % path) 

        changed = module.set_file_attributes_if_different(file_args, changed)
        module.exit_json(path=path, changed=changed)

    elif state == 'directory':
        if prev_state == 'absent':
            os.makedirs(path)
            changed = True

        changed = module.set_directory_attributes_if_different(file_args, changed)
        recurse = params['recurse']
        if recurse:
            for root,dirs,files in os.walk( file_args['path'] ):
                for dir in dirs:
                    dirname=os.path.join(root,dir)
                    tmp_file_args = file_args.copy()
                    tmp_file_args['path']=dirname
                    changed = module.set_directory_attributes_if_different(tmp_file_args, changed)
                for file in files:
                    filename=os.path.join(root,file)
                    tmp_file_args = file_args.copy()
                    tmp_file_args['path']=filename
                    changed = module.set_file_attributes_if_different(tmp_file_args, changed)
        module.exit_json(path=path, changed=changed)

    elif state == 'link':

        if os.path.isabs(src):
            abs_src = src
        else:
            module.fail_json(msg="absolute paths are required")
        if not os.path.exists(abs_src):
            module.fail_json(path=path, src=src, msg='src file does not exist')

        if prev_state == 'absent':
            os.symlink(src, path)
            changed = True
        elif prev_state == 'link':
            old_src = os.readlink(path)
            if not os.path.isabs(old_src):
                old_src = os.path.join(os.path.dirname(path), old_src)
            if old_src != src:
                os.unlink(path)
                os.symlink(src, path)
                changed = True
        else:
            module.fail_json(dest=path, src=src, msg='unexpected position reached')

        # set modes owners and context as needed

        file_args = module.load_file_common_arguments(module.params)
        changed = module.set_context_if_different(path, file_args['secontext'], changed)
        changed = module.set_owner_if_different(path, file_args['owner'], changed)
        changed = module.set_group_if_different(path, file_args['group'], changed)
        changed = module.set_mode_if_different(path, file_args['mode'], changed)

        module.exit_json(dest=path, src=src, changed=changed)

    module.fail_json(path=path, msg='unexpected position reached')

# this is magic, see lib/ansible/module_common.py
#<<INCLUDE_ANSIBLE_MODULE_COMMON>>
main()
<|MERGE_RESOLUTION|>--- conflicted
+++ resolved
@@ -140,12 +140,8 @@
         argument_spec = dict(
             state = dict(choices=['file','directory','link','absent'], default='file'),
             path  = dict(aliases=['dest', 'name'], required=True),
-<<<<<<< HEAD
             recurse  = dict(default='no', type='bool')
-=======
-            recurse  = dict(default='no', choices=BOOLEANS),
             diff_peek = dict(default=None)
->>>>>>> 46b78399
         ),
         add_file_common_args=True,
         supports_check_mode=True
